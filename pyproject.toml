[project]
name = "openai-agents"
version = "0.0.11"
description = "OpenAI Agents SDK"
readme = "README.md"
requires-python = ">=3.9"
license = "MIT"
authors = [{ name = "OpenAI", email = "support@openai.com" }]
dependencies = [
    "openai>=1.66.5",
    "pydantic>=2.10, <3",
    "griffe>=1.5.6, <2",
    "typing-extensions>=4.12.2, <5",
    "requests>=2.0, <3",
    "types-requests>=2.0, <3",
    "mcp>=1.6.0, <2; python_version >= '3.10'",
<<<<<<< HEAD
    "mkdocs-static-i18n>=1.3.0",
    "fastapi>=0.110.0",
    "uvicorn>=0.34.0",

=======
>>>>>>> 56396061
]
classifiers = [
    "Typing :: Typed",
    "Intended Audience :: Developers",
    "Programming Language :: Python :: 3",
    "Programming Language :: Python :: 3.9",
    "Programming Language :: Python :: 3.10",
    "Programming Language :: Python :: 3.11",
    "Programming Language :: Python :: 3.12",
    "Intended Audience :: Developers",
    "Operating System :: OS Independent",
    "Topic :: Software Development :: Libraries :: Python Modules",
    "License :: OSI Approved :: MIT License",
]

[project.urls]
Homepage = "https://github.com/openai/openai-agents-python"
Repository = "https://github.com/openai/openai-agents-python"

[project.optional-dependencies]
voice = ["numpy>=2.2.0, <3; python_version>='3.10'", "websockets>=15.0, <16"]
viz = ["graphviz>=0.17"]
litellm = ["litellm>=1.65.0, <2"]

[dependency-groups]
dev = [
    "mypy",
    "ruff==0.9.2",
    "pytest",
    "pytest-asyncio",
    "pytest-mock>=3.14.0",
    "rich>=13.1.0, <14",
    "mkdocs>=1.6.0",
    "mkdocs-material>=9.6.0",
    "mkdocstrings[python]>=0.28.0",
    "mkdocs-static-i18n",
    "coverage>=7.6.12",
    "playwright==1.50.0",
    "inline-snapshot>=0.20.7",
    "pynput",
    "types-pynput",
    "sounddevice",
    "textual",
    "websockets",
    "graphviz",
    "mkdocs-static-i18n>=1.3.0",
    "eval-type-backport>=0.2.2",
]

[tool.uv.workspace]
members = ["agents"]

[tool.uv.sources]
agents = { workspace = true }

[build-system]
requires = ["hatchling"]
build-backend = "hatchling.build"

[tool.hatch.build.targets.wheel]
packages = ["src/agents"]


[tool.ruff]
line-length = 100
target-version = "py39"

[tool.ruff.lint]
select = [
    "E",  # pycodestyle errors
    "W",  # pycodestyle warnings
    "F",  # pyflakes
    "I",  # isort
    "B",  # flake8-bugbear
    "C4", # flake8-comprehensions
    "UP", # pyupgrade
]
isort = { combine-as-imports = true, known-first-party = ["agents"] }

[tool.ruff.lint.pydocstyle]
convention = "google"

[tool.ruff.lint.per-file-ignores]
"examples/**/*.py" = ["E501"]

[tool.mypy]
strict = true
disallow_incomplete_defs = false
disallow_untyped_defs = false
disallow_untyped_calls = false

[[tool.mypy.overrides]]
module = "sounddevice.*"
ignore_missing_imports = true

[tool.coverage.run]
source = ["tests", "src/agents"]

[tool.coverage.report]
show_missing = true
sort = "-Cover"
exclude_also = [
    # This is only executed while typechecking
    "if TYPE_CHECKING:",
    "@abc.abstractmethod",
    "raise NotImplementedError",
    "logger.debug",
]

[tool.pytest.ini_options]
asyncio_mode = "auto"
asyncio_default_fixture_loop_scope = "session"
filterwarnings = [
    # This is a warning that is expected to happen: we have an async filter that raises an exception
    "ignore:coroutine 'test_async_input_filter_fails.<locals>.invalid_input_filter' was never awaited:RuntimeWarning",
]
markers = [
    "allow_call_model_methods: mark test as allowing calls to real model implementations",
]

[tool.inline-snapshot]
format-command = "ruff format --stdin-filename {filename}"<|MERGE_RESOLUTION|>--- conflicted
+++ resolved
@@ -14,13 +14,7 @@
     "requests>=2.0, <3",
     "types-requests>=2.0, <3",
     "mcp>=1.6.0, <2; python_version >= '3.10'",
-<<<<<<< HEAD
-    "mkdocs-static-i18n>=1.3.0",
-    "fastapi>=0.110.0",
-    "uvicorn>=0.34.0",
 
-=======
->>>>>>> 56396061
 ]
 classifiers = [
     "Typing :: Typed",
